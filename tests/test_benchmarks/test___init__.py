import os
from pathlib import Path
from typing import List, Tuple

import numpy as np
import pytest
from PIL import Image
from pytest import approx

from brainio.assemblies import BehavioralAssembly, NeuroidAssembly, PropertyAssembly
from brainscore.benchmarks import benchmark_pool, public_benchmark_pool, evaluation_benchmark_pool, \
    engineering_benchmark_pool
from brainscore.model_interface import BrainModel
from tests.test_benchmarks import PrecomputedFeatures


class TestPoolList:
    """ ensures that the right benchmarks are in the right benchmark pool """

    @pytest.mark.parametrize('benchmark', [
        'movshon.FreemanZiemba2013.V1-pls',
        'movshon.FreemanZiemba2013public.V1-pls',
        'dicarlo.MajajHong2015.IT-pls',
        'dicarlo.MajajHong2015public.IT-pls',
        'dicarlo.Rajalingham2018-i2n',
        'dicarlo.Rajalingham2018public-i2n',
        'fei-fei.Deng2009-top1',
    ])
    def test_contained_global(self, benchmark):
        assert benchmark in benchmark_pool

    @pytest.mark.parametrize('benchmark', [
        'movshon.FreemanZiemba2013public.V1-pls',
        'dicarlo.MajajHong2015public.IT-pls',
        'dicarlo.Rajalingham2018public-i2n',
        'fei-fei.Deng2009-top1',
    ])
    def test_contained_public(self, benchmark):
        assert benchmark in public_benchmark_pool

    def test_exact_evaluation_pool(self):
        assert set(evaluation_benchmark_pool.keys()) == {
            # V1
            'movshon.FreemanZiemba2013.V1-pls',
            'dicarlo.Marques2020_Ringach2002-or_bandwidth',
            'dicarlo.Marques2020_Ringach2002-or_selective',
            'dicarlo.Marques2020_Ringach2002-circular_variance',
            'dicarlo.Marques2020_Ringach2002-orth_pref_ratio',
            'dicarlo.Marques2020_Ringach2002-cv_bandwidth_ratio',
            'dicarlo.Marques2020_DeValois1982-pref_or',
            'dicarlo.Marques2020_Ringach2002-opr_cv_diff',
            'dicarlo.Marques2020_Schiller1976-sf_bandwidth',
            'dicarlo.Marques2020_Schiller1976-sf_selective',
            'dicarlo.Marques2020_DeValois1982-peak_sf',
            'dicarlo.Marques2020_FreemanZiemba2013-texture_sparseness',
            'dicarlo.Marques2020_FreemanZiemba2013-texture_selectivity',
            'dicarlo.Marques2020_FreemanZiemba2013-texture_variance_ratio',
            'dicarlo.Marques2020_Ringach2002-modulation_ratio',
            'dicarlo.Marques2020_Cavanaugh2002-grating_summation_field',
            'dicarlo.Marques2020_Cavanaugh2002-surround_diameter',
            'dicarlo.Marques2020_Cavanaugh2002-surround_suppression_index',
            'dicarlo.Marques2020_FreemanZiemba2013-texture_modulation_index',
            'dicarlo.Marques2020_FreemanZiemba2013-abs_texture_modulation_index',
            'dicarlo.Marques2020_FreemanZiemba2013-max_noise',
            'dicarlo.Marques2020_FreemanZiemba2013-max_texture',
            'dicarlo.Marques2020_Ringach2002-max_dc',
            # V2
            'movshon.FreemanZiemba2013.V2-pls',
            # V4
            'dicarlo.MajajHong2015.V4-pls',
            'dicarlo.Sanghavi2020.V4-pls',
            'dicarlo.SanghaviJozwik2020.V4-pls',
            'dicarlo.SanghaviMurty2020.V4-pls',
            # IT
            'dicarlo.MajajHong2015.IT-pls',
            'dicarlo.Sanghavi2020.IT-pls',
            'dicarlo.SanghaviJozwik2020.IT-pls',
            'dicarlo.SanghaviMurty2020.IT-pls',
            'dicarlo.Kar2019-ost',
            # behavior
            'dicarlo.Rajalingham2018-i2n',
            'brendel.Geirhos2021colour-error_consistency',
            'brendel.Geirhos2021contrast-error_consistency',
            'brendel.Geirhos2021cueconflict-error_consistency',
            'brendel.Geirhos2021edge-error_consistency',
            'brendel.Geirhos2021eidolonI-error_consistency',
            'brendel.Geirhos2021eidolonII-error_consistency',
            'brendel.Geirhos2021eidolonIII-error_consistency',
            'brendel.Geirhos2021falsecolour-error_consistency',
            'brendel.Geirhos2021highpass-error_consistency',
            'brendel.Geirhos2021lowpass-error_consistency',
            'brendel.Geirhos2021phasescrambling-error_consistency',
            'brendel.Geirhos2021powerequalisation-error_consistency',
            'brendel.Geirhos2021rotation-error_consistency',
            'brendel.Geirhos2021silhouette-error_consistency',
            'brendel.Geirhos2021stylized-error_consistency',
            'brendel.Geirhos2021sketch-error_consistency',
            'brendel.Geirhos2021uniformnoise-error_consistency',
        }

    def test_engineering_pool(self):
        assert set(engineering_benchmark_pool.keys()) == {
            'fei-fei.Deng2009-top1',
            'katz.BarbuMayo2019-top1',
            'dietterich.Hendrycks2019-noise-top1', 'dietterich.Hendrycks2019-blur-top1',
            'dietterich.Hendrycks2019-weather-top1', 'dietterich.Hendrycks2019-digital-top1',
            'brendel.Geirhos2021colour-top1',
            'brendel.Geirhos2021contrast-top1',
            'brendel.Geirhos2021cueconflict-top1',
            'brendel.Geirhos2021edge-top1',
            'brendel.Geirhos2021eidolonI-top1',
            'brendel.Geirhos2021eidolonII-top1',
            'brendel.Geirhos2021eidolonIII-top1',
            'brendel.Geirhos2021falsecolour-top1',
            'brendel.Geirhos2021highpass-top1',
            'brendel.Geirhos2021lowpass-top1',
            'brendel.Geirhos2021phasescrambling-top1',
            'brendel.Geirhos2021powerequalisation-top1',
            'brendel.Geirhos2021rotation-top1',
            'brendel.Geirhos2021silhouette-top1',
            'brendel.Geirhos2021stylized-top1',
            'brendel.Geirhos2021sketch-top1',
            'brendel.Geirhos2021uniformnoise-top1',
        }


@pytest.mark.private_access
class TestStandardized:
    @pytest.mark.parametrize('benchmark, expected', [
        pytest.param('movshon.FreemanZiemba2013.V1-pls', approx(.873345, abs=.001),
                     marks=[pytest.mark.memory_intense]),
        pytest.param('movshon.FreemanZiemba2013.V2-pls', approx(.824836, abs=.001),
                     marks=[pytest.mark.memory_intense]),
        pytest.param('movshon.FreemanZiemba2013.V1-rdm', approx(.918672, abs=.001),
                     marks=[pytest.mark.memory_intense]),
        pytest.param('movshon.FreemanZiemba2013.V2-rdm', approx(.856968, abs=.001),
                     marks=[pytest.mark.memory_intense]),
        pytest.param('dicarlo.MajajHong2015.V4-pls', approx(.89503, abs=.001),
                     marks=pytest.mark.memory_intense),
        pytest.param('dicarlo.MajajHong2015.IT-pls', approx(.821841, abs=.001),
                     marks=pytest.mark.memory_intense),
        pytest.param('dicarlo.MajajHong2015.V4-rdm', approx(.936473, abs=.001),
                     marks=pytest.mark.memory_intense),
        pytest.param('dicarlo.MajajHong2015.IT-rdm', approx(.887618, abs=.001),
                     marks=pytest.mark.memory_intense),
        pytest.param('dicarlo.Sanghavi2020.V4-pls', approx(.8892049, abs=.001),
                     marks=pytest.mark.memory_intense),
        pytest.param('dicarlo.Sanghavi2020.IT-pls', approx(.868293, abs=.001),
                     marks=pytest.mark.memory_intense),
        pytest.param('dicarlo.SanghaviJozwik2020.V4-pls', approx(.9630336, abs=.001),
                     marks=pytest.mark.memory_intense),
        pytest.param('dicarlo.SanghaviJozwik2020.IT-pls', approx(.860352, abs=.001),
                     marks=pytest.mark.memory_intense),
        pytest.param('dicarlo.SanghaviMurty2020.V4-pls', approx(.9666086, abs=.001),
                     marks=pytest.mark.memory_intense),
        pytest.param('dicarlo.SanghaviMurty2020.IT-pls', approx(.875714, abs=.001),
                     marks=pytest.mark.memory_intense),
        pytest.param('dicarlo.Rajalingham2020.IT-pls', approx(.561013, abs=.001),
                     marks=[pytest.mark.memory_intense, pytest.mark.slow]),
        # V1 properties Ceilings
        pytest.param('dicarlo.Marques2020_DeValois1982-pref_or', approx(0.962, abs=.005), marks=[]),
        pytest.param('dicarlo.Marques2020_Ringach2002-circular_variance', approx(0.959, abs=.005), marks=[]),
        pytest.param('dicarlo.Marques2020_Ringach2002-or_bandwidth', approx(0.964, abs=.005), marks=[]),
        pytest.param('dicarlo.Marques2020_Ringach2002-orth_pref_ratio', approx(0.962, abs=.005), marks=[]),
        pytest.param('dicarlo.Marques2020_Ringach2002-or_selective', approx(0.994, abs=.005), marks=[]),
        pytest.param('dicarlo.Marques2020_Ringach2002-cv_bandwidth_ratio', approx(0.968, abs=.005), marks=[]),
        pytest.param('dicarlo.Marques2020_Ringach2002-opr_cv_diff', approx(0.967, abs=.005), marks=[]),
        pytest.param('dicarlo.Marques2020_DeValois1982-peak_sf', approx(0.967, abs=.005), marks=[]),
        pytest.param('dicarlo.Marques2020_Schiller1976-sf_selective', approx(0.963, abs=.005), marks=[]),
        pytest.param('dicarlo.Marques2020_Schiller1976-sf_bandwidth', approx(0.933, abs=.005), marks=[]),
        pytest.param('dicarlo.Marques2020_Cavanaugh2002-grating_summation_field', approx(0.956, abs=.005), marks=[]),
        pytest.param('dicarlo.Marques2020_Cavanaugh2002-surround_diameter', approx(0.955, abs=.005), marks=[]),
        pytest.param('dicarlo.Marques2020_Cavanaugh2002-surround_suppression_index', approx(0.958, abs=.005), marks=[]),
        pytest.param('dicarlo.Marques2020_FreemanZiemba2013-texture_modulation_index', approx(0.948, abs=.005),
                     marks=[]),
        pytest.param('dicarlo.Marques2020_FreemanZiemba2013-abs_texture_modulation_index', approx(0.958, abs=.005),
                     marks=[]),
        pytest.param('dicarlo.Marques2020_Ringach2002-modulation_ratio', approx(0.959, abs=.005), marks=[]),
        pytest.param('dicarlo.Marques2020_FreemanZiemba2013-texture_selectivity', approx(0.940, abs=.005), marks=[]),
        pytest.param('dicarlo.Marques2020_FreemanZiemba2013-texture_sparseness', approx(0.935, abs=.005), marks=[]),
        pytest.param('dicarlo.Marques2020_FreemanZiemba2013-texture_variance_ratio', approx(0.939, abs=.005), marks=[]),
        pytest.param('dicarlo.Marques2020_Ringach2002-max_dc', approx(0.968, abs=.005), marks=[]),
        pytest.param('dicarlo.Marques2020_FreemanZiemba2013-max_texture', approx(0.946, abs=.005), marks=[]),
        pytest.param('dicarlo.Marques2020_FreemanZiemba2013-max_noise', approx(0.945, abs=.005), marks=[]),
    ])
    def test_ceilings(self, benchmark, expected):
        benchmark = benchmark_pool[benchmark]
        ceiling = benchmark.ceiling
        assert ceiling.sel(aggregation='center') == expected

    @pytest.mark.parametrize('benchmark, visual_degrees, expected', [
        pytest.param('movshon.FreemanZiemba2013.V1-pls', 4, approx(.668491, abs=.001),
                     marks=[pytest.mark.memory_intense]),
        pytest.param('movshon.FreemanZiemba2013.V2-pls', 4, approx(.553155, abs=.001),
                     marks=[pytest.mark.memory_intense]),
        pytest.param('tolias.Cadena2017-pls', 2, approx(.577474, abs=.005),
                     marks=pytest.mark.private_access),
        pytest.param('dicarlo.MajajHong2015.V4-pls', 8, approx(.923713, abs=.001),
                     marks=pytest.mark.memory_intense),
        pytest.param('dicarlo.MajajHong2015.IT-pls', 8, approx(.823433, abs=.001),
                     marks=pytest.mark.memory_intense),
        pytest.param('dicarlo.Sanghavi2020.V4-pls', 8, approx(.9727137, abs=.001),
                     marks=pytest.mark.memory_intense),
        pytest.param('dicarlo.Sanghavi2020.IT-pls', 8, approx(.890062, abs=.001),
                     marks=pytest.mark.memory_intense),
        pytest.param('dicarlo.SanghaviJozwik2020.V4-pls', 8, approx(.9739177, abs=.001),
                     marks=pytest.mark.memory_intense),
        pytest.param('dicarlo.SanghaviJozwik2020.IT-pls', 8, approx(.9999779, abs=.001),
                     marks=pytest.mark.memory_intense),
        pytest.param('dicarlo.SanghaviMurty2020.V4-pls', 5, approx(.978581, abs=.001),
                     marks=pytest.mark.memory_intense),
        pytest.param('dicarlo.SanghaviMurty2020.IT-pls', 5, approx(.9997532, abs=.001),
                     marks=pytest.mark.memory_intense),
        pytest.param('dicarlo.Rajalingham2020.IT-pls', 8, approx(.693463, abs=.005),
                     marks=[pytest.mark.memory_intense, pytest.mark.slow]),
    ])
    def test_self_regression(self, benchmark, visual_degrees, expected):
        benchmark = benchmark_pool[benchmark]
        score = benchmark(PrecomputedFeatures(benchmark._assembly, visual_degrees=visual_degrees)).raw
        assert score.sel(aggregation='center') == expected
        raw_values = score.attrs['raw']
        assert hasattr(raw_values, 'neuroid')
        assert hasattr(raw_values, 'split')
        assert len(raw_values['split']) == 10

    @pytest.mark.parametrize('benchmark, visual_degrees, expected', [
        pytest.param('movshon.FreemanZiemba2013.V1-rdm', 4, approx(1, abs=.001),
                     marks=[pytest.mark.memory_intense]),
        pytest.param('movshon.FreemanZiemba2013.V2-rdm', 4, approx(1, abs=.001),
                     marks=[pytest.mark.memory_intense]),
        pytest.param('dicarlo.MajajHong2015.V4-rdm', 8, approx(1, abs=.001),
                     marks=pytest.mark.memory_intense),
        pytest.param('dicarlo.MajajHong2015.IT-rdm', 8, approx(1, abs=.001),
                     marks=pytest.mark.memory_intense),
    ])
    def test_self_rdm(self, benchmark, visual_degrees, expected):
        benchmark = benchmark_pool[benchmark]
        score = benchmark(PrecomputedFeatures(benchmark._assembly, visual_degrees=visual_degrees)).raw
        assert score.sel(aggregation='center') == expected
        raw_values = score.attrs['raw']
        assert hasattr(raw_values, 'split')
        assert len(raw_values['split']) == 10


@pytest.mark.private_access
class TestPrecomputed:
    @pytest.mark.memory_intense
    @pytest.mark.parametrize('benchmark, expected', [
        ('movshon.FreemanZiemba2013.V1-pls', approx(.466222, abs=.005)),
        ('movshon.FreemanZiemba2013.V2-pls', approx(.459283, abs=.005)),
    ])
    def test_FreemanZiemba2013(self, benchmark, expected):
        self.run_test(benchmark=benchmark, file='alexnet-freemanziemba2013.aperture-private.nc', expected=expected)

    @pytest.mark.memory_intense
    @pytest.mark.parametrize('benchmark, expected', [
        ('dicarlo.MajajHong2015.V4-pls', approx(.490236, abs=.005)),
        ('dicarlo.MajajHong2015.IT-pls', approx(.584053, abs=.005)),
    ])
    def test_MajajHong2015(self, benchmark, expected):
        self.run_test(benchmark=benchmark, file='alexnet-majaj2015.private-features.12.nc', expected=expected)

    @pytest.mark.memory_intense
    @pytest.mark.slow
    @pytest.mark.parametrize('benchmark, expected', [
        ('dicarlo.Sanghavi2020.V4-pls', approx(.551135, abs=.015)),
        ('dicarlo.Sanghavi2020.IT-pls', approx(.611347, abs=.015)),
    ])
    def test_Sanghavi2020(self, benchmark, expected):
        self.run_test(benchmark=benchmark, file='alexnet-sanghavi2020-features.12.nc', expected=expected)

    @pytest.mark.memory_intense
    @pytest.mark.slow
    @pytest.mark.parametrize('benchmark, expected', [
        ('dicarlo.SanghaviJozwik2020.V4-pls', approx(.49235, abs=.005)),
        ('dicarlo.SanghaviJozwik2020.IT-pls', approx(.590543, abs=.005)),
    ])
    def test_SanghaviJozwik2020(self, benchmark, expected):
        self.run_test(benchmark=benchmark, file='alexnet-sanghavijozwik2020-features.12.nc', expected=expected)

    @pytest.mark.memory_intense
    @pytest.mark.parametrize('benchmark, expected', [
        ('dicarlo.SanghaviMurty2020.V4-pls', approx(.357461, abs=.015)),
        ('dicarlo.SanghaviMurty2020.IT-pls', approx(.53006, abs=.015)),
    ])
    def test_SanghaviMurty2020(self, benchmark, expected):
        self.run_test(benchmark=benchmark, file='alexnet-sanghavimurty2020-features.12.nc', expected=expected)

    @pytest.mark.memory_intense
    @pytest.mark.slow
    @pytest.mark.parametrize('benchmark, expected', [
        ('dicarlo.Rajalingham2020.IT-pls', approx(.147549, abs=.01)),
    ])
    def test_Rajalingham2020(self, benchmark, expected):
        self.run_test(benchmark=benchmark, file='alexnet-rajalingham2020-features.12.nc', expected=expected)

    def run_test(self, benchmark, file, expected):
        benchmark = benchmark_pool[benchmark]
        precomputed_features = Path(__file__).parent / file
<<<<<<< HEAD
        precomputed_features = BehavioralAssembly.from_files(precomputed_features,
                                                             stimulus_set_identifier=benchmark._assembly.stimulus_set.identifier,
                                                             stimulus_set=benchmark._assembly.stimulus_set)
=======
        precomputed_features = NeuroidAssembly.from_files(
            precomputed_features,
            stimulus_set_identifier=benchmark._assembly.stimulus_set.identifier,
            stimulus_set=None)
>>>>>>> c51b8aa2
        precomputed_features = precomputed_features.stack(presentation=['stimulus_path'])
        precomputed_paths = list(map(lambda f: Path(f).name, precomputed_features['stimulus_path'].values))
        # attach stimulus set meta
        stimulus_set = benchmark._assembly.stimulus_set
        expected_stimulus_paths = [stimulus_set.get_stimulus(image_id) for image_id in stimulus_set['stimulus_id']]
        expected_stimulus_paths = list(map(lambda f: Path(f).name, expected_stimulus_paths))
        assert set(precomputed_paths) == set(expected_stimulus_paths)
        for column in stimulus_set.columns:
            precomputed_features[column] = 'presentation', stimulus_set[column].values
        precomputed_features = PrecomputedFeatures(precomputed_features,
                                                   visual_degrees=10,  # doesn't matter, features are already computed
                                                   )
        # score
        score = benchmark(precomputed_features).raw
        assert score.sel(aggregation='center') == expected

    @pytest.mark.memory_intense
    @pytest.mark.private_access
    @pytest.mark.slow
    def test_Kar2019ost_cornet_s(self):
        benchmark = benchmark_pool['dicarlo.Kar2019-ost']
        precomputed_features = Path(__file__).parent / 'cornet_s-kar2019.nc'
<<<<<<< HEAD
        precomputed_features = BehavioralAssembly.from_files(precomputed_features,
                                                             stimulus_set_identifier=benchmark._assembly.stimulus_set.identifier,
                                                             stimulus_set=benchmark._assembly.stimulus_set)
=======
        precomputed_features = NeuroidAssembly.from_files(
            precomputed_features,
            stimulus_set_identifier=benchmark._assembly.stimulus_set.identifier,
            stimulus_set=benchmark._assembly.stimulus_set)
>>>>>>> c51b8aa2
        precomputed_features = PrecomputedFeatures(precomputed_features, visual_degrees=8)
        # score
        score = benchmark(precomputed_features).raw
        assert score.sel(aggregation='center') == approx(.316, abs=.005)

    def test_Rajalingham2018public(self):
        benchmark = benchmark_pool['dicarlo.Rajalingham2018public-i2n']
        # load features
        precomputed_features = Path(__file__).parent / 'CORnetZ-rajalingham2018public.nc'
<<<<<<< HEAD
        precomputed_features = BehavioralAssembly.from_files(precomputed_features,
                                                             stimulus_set_identifier=benchmark._assembly.stimulus_set.identifier,
                                                             stimulus_set=benchmark._assembly.stimulus_set)
=======
        precomputed_features = BehavioralAssembly.from_files(
            precomputed_features,
            stimulus_set_identifier=benchmark._assembly.stimulus_set.identifier,
            stimulus_set=benchmark._assembly.stimulus_set)
>>>>>>> c51b8aa2
        precomputed_features = PrecomputedFeatures(precomputed_features,
                                                   visual_degrees=8,  # doesn't matter, features are already computed
                                                   )
        # score
        score = benchmark(precomputed_features).raw
        assert score.sel(aggregation='center') == approx(.136923, abs=.005)

    @pytest.mark.memory_intense
    @pytest.mark.slow
    @pytest.mark.parametrize('benchmark, expected', [
        ('dicarlo.Marques2020_DeValois1982-pref_or', approx(.895, abs=.01)),
        ('dicarlo.Marques2020_DeValois1982-pref_or', approx(.895, abs=.01)),
        ('dicarlo.Marques2020_Ringach2002-circular_variance', approx(.830, abs=.01)),
        ('dicarlo.Marques2020_Ringach2002-or_bandwidth', approx(.844, abs=.01)),
        ('dicarlo.Marques2020_Ringach2002-orth_pref_ratio', approx(.876, abs=.01)),
        ('dicarlo.Marques2020_Ringach2002-or_selective', approx(.895, abs=.01)),
        ('dicarlo.Marques2020_Ringach2002-cv_bandwidth_ratio', approx(.841, abs=.01)),
        ('dicarlo.Marques2020_Ringach2002-opr_cv_diff', approx(.909, abs=.01)),
        ('dicarlo.Marques2020_DeValois1982-peak_sf', approx(.775, abs=.01)),
        ('dicarlo.Marques2020_Schiller1976-sf_selective', approx(.808, abs=.01)),
        ('dicarlo.Marques2020_Schiller1976-sf_bandwidth', approx(.869, abs=.01)),
        ('dicarlo.Marques2020_Cavanaugh2002-grating_summation_field', approx(.599, abs=.01)),
        ('dicarlo.Marques2020_Cavanaugh2002-surround_diameter', approx(.367, abs=.01)),
        ('dicarlo.Marques2020_Cavanaugh2002-surround_suppression_index', approx(.365, abs=.01)),
        ('dicarlo.Marques2020_FreemanZiemba2013-texture_modulation_index', approx(.636, abs=.01)),
        ('dicarlo.Marques2020_FreemanZiemba2013-abs_texture_modulation_index', approx(.861, abs=.01)),
        ('dicarlo.Marques2020_Ringach2002-modulation_ratio', approx(.371, abs=.01)),
        ('dicarlo.Marques2020_FreemanZiemba2013-texture_selectivity', approx(.646, abs=.01)),
        ('dicarlo.Marques2020_FreemanZiemba2013-texture_sparseness', approx(.508, abs=.01)),
        ('dicarlo.Marques2020_FreemanZiemba2013-texture_variance_ratio', approx(.827, abs=.01)),
        ('dicarlo.Marques2020_Ringach2002-max_dc', approx(.904, abs=.01)),
        ('dicarlo.Marques2020_FreemanZiemba2013-max_texture', approx(.823, abs=.01)),
        ('dicarlo.Marques2020_FreemanZiemba2013-max_noise', approx(.684, abs=.01)),
    ])
    def test_Marques2020(self, benchmark, expected):
        self.run_test_properties(
            benchmark=benchmark,
            files={'dicarlo.Marques2020_blank': 'alexnet-dicarlo.Marques2020_blank.nc',
                   'dicarlo.Marques2020_receptive_field': 'alexnet-dicarlo.Marques2020_receptive_field.nc',
                   'dicarlo.Marques2020_orientation': 'alexnet-dicarlo.Marques2020_orientation.nc',
                   'dicarlo.Marques2020_spatial_frequency': 'alexnet-dicarlo.Marques2020_spatial_frequency.nc',
                   'dicarlo.Marques2020_size': 'alexnet-dicarlo.Marques2020_size.nc',
                   'movshon.FreemanZiemba2013_properties': 'alexnet-movshon.FreemanZiemba2013_properties.nc',
                   },
            expected=expected)

    def run_test_properties(self, benchmark, files, expected):
        benchmark = benchmark_pool[benchmark]
        from brainscore import get_stimulus_set

        stimulus_identifiers = np.unique(np.array(['dicarlo.Marques2020_blank', 'dicarlo.Marques2020_receptive_field',
                                                   'dicarlo.Marques2020_orientation',
                                                   benchmark._assembly.stimulus_set.identifier]))
        precomputed_features = {}
        for current_stimulus in stimulus_identifiers:
            stimulus_set = get_stimulus_set(current_stimulus)
            path = Path(__file__).parent / files[current_stimulus]
<<<<<<< HEAD
            features = BehavioralAssembly.from_files(path, stimulus_set_identifier=stimulus_set.identifier,
                                                     stimulus_set=stimulus_set)
=======
            features = PropertyAssembly.from_files(path,
                                                   stimulus_set_identifier=stimulus_set.identifier,
                                                   stimulus_set=stimulus_set)
>>>>>>> c51b8aa2
            features = features.stack(presentation=['stimulus_path'])
            precomputed_features[current_stimulus] = features
            precomputed_paths = [Path(f).name for f in precomputed_features[current_stimulus]['stimulus_path'].values]
            # attach stimulus set meta
            expected_stimulus_paths = [stimulus_set.get_stimulus(stimulus_id)
                                       for stimulus_id in stimulus_set['stimulus_id']]
            expected_stimulus_paths = list(map(lambda f: Path(f).name, expected_stimulus_paths))
            assert set(precomputed_paths) == set(expected_stimulus_paths)
            for column in stimulus_set.columns:
                precomputed_features[current_stimulus][column] = 'presentation', stimulus_set[column].values

        precomputed_features = PrecomputedFeatures(precomputed_features, visual_degrees=8)
        # score
        score = benchmark(precomputed_features).raw
        assert score.sel(aggregation='center') == expected


class TestVisualDegrees:
    @pytest.mark.parametrize('benchmark, candidate_degrees, image_id, expected', [
        pytest.param('movshon.FreemanZiemba2013.V1-pls', 14, 'c3a633a13e736394f213ddf44bf124fe80cabe07',
                     approx(.31429, abs=.0001), marks=[pytest.mark.private_access]),
        pytest.param('movshon.FreemanZiemba2013.V1-pls', 6, 'c3a633a13e736394f213ddf44bf124fe80cabe07',
                     approx(.22966, abs=.0001), marks=[pytest.mark.private_access]),
        pytest.param('movshon.FreemanZiemba2013public.V1-pls', 14, '21041db1f26c142812a66277c2957fb3e2070916',
                     approx(.314561, abs=.0001), marks=[]),
        pytest.param('movshon.FreemanZiemba2013public.V1-pls', 6, '21041db1f26c142812a66277c2957fb3e2070916',
                     approx(.23113, abs=.0001), marks=[]),
        pytest.param('movshon.FreemanZiemba2013.V2-pls', 14, 'c3a633a13e736394f213ddf44bf124fe80cabe07',
                     approx(.31429, abs=.0001), marks=[pytest.mark.private_access]),
        pytest.param('movshon.FreemanZiemba2013.V2-pls', 6, 'c3a633a13e736394f213ddf44bf124fe80cabe07',
                     approx(.22966, abs=.0001), marks=[pytest.mark.private_access]),
        pytest.param('movshon.FreemanZiemba2013public.V2-pls', 14, '21041db1f26c142812a66277c2957fb3e2070916',
                     approx(.314561, abs=.0001), marks=[]),
        pytest.param('movshon.FreemanZiemba2013public.V2-pls', 6, '21041db1f26c142812a66277c2957fb3e2070916',
                     approx(.23113, abs=.0001), marks=[]),
        pytest.param('dicarlo.MajajHong2015.V4-pls', 14, '40a786ed8e13db10185ddfdbe07759d83a589e1c',
                     approx(.251345, abs=.0001), marks=[pytest.mark.private_access]),
        pytest.param('dicarlo.MajajHong2015.V4-pls', 6, '40a786ed8e13db10185ddfdbe07759d83a589e1c',
                     approx(.0054886, abs=.0001), marks=[pytest.mark.private_access]),
        pytest.param('dicarlo.MajajHong2015public.V4-pls', 14, '8a72e2bfdb8c267b57232bf96f069374d5b21832',
                     approx(.25071, abs=.0001), marks=[]),
        pytest.param('dicarlo.MajajHong2015public.V4-pls', 6, '8a72e2bfdb8c267b57232bf96f069374d5b21832',
                     approx(.00460, abs=.0001), marks=[]),
        pytest.param('dicarlo.MajajHong2015.IT-pls', 14, '40a786ed8e13db10185ddfdbe07759d83a589e1c',
                     approx(.251345, abs=.0001), marks=[pytest.mark.private_access]),
        pytest.param('dicarlo.MajajHong2015.IT-pls', 6, '40a786ed8e13db10185ddfdbe07759d83a589e1c',
                     approx(.0054886, abs=.0001), marks=[pytest.mark.private_access]),
        pytest.param('dicarlo.MajajHong2015public.IT-pls', 14, '8a72e2bfdb8c267b57232bf96f069374d5b21832',
                     approx(.25071, abs=.0001), marks=[]),
        pytest.param('dicarlo.MajajHong2015public.IT-pls', 6, '8a72e2bfdb8c267b57232bf96f069374d5b21832',
                     approx(.00460, abs=.0001), marks=[]),
        pytest.param('dicarlo.Kar2019-ost', 14, '6d19b24c29832dfb28360e7731e3261c13a4287f',
                     approx(.225021, abs=.0001), marks=[pytest.mark.private_access]),
        pytest.param('dicarlo.Kar2019-ost', 6, '6d19b24c29832dfb28360e7731e3261c13a4287f',
                     approx(.001248, abs=.0001), marks=[pytest.mark.private_access]),
        pytest.param('dicarlo.Rajalingham2018-i2n', 14, '0223bf9e5db0edad21976b16494fe9396a5ef145',
                     approx(.225023, abs=.0001), marks=[pytest.mark.private_access]),
        pytest.param('dicarlo.Rajalingham2018-i2n', 6, '0223bf9e5db0edad21976b16494fe9396a5ef145',
                     approx(.002244, abs=.0001), marks=[pytest.mark.private_access]),
        pytest.param('dicarlo.Rajalingham2018public-i2n', 14, '0020cef91bd626e9fbbabd853494ee444e5c9ecb',
                     approx(.22486, abs=.0001), marks=[]),
        pytest.param('dicarlo.Rajalingham2018public-i2n', 6, '0020cef91bd626e9fbbabd853494ee444e5c9ecb',
                     approx(.00097, abs=.0001), marks=[]),
        pytest.param('tolias.Cadena2017-pls', 14, '0fe27ddd5b9ea701e380063dc09b91234eba3551', approx(.32655, abs=.0001),
                     marks=[pytest.mark.private_access]),
        pytest.param('tolias.Cadena2017-pls', 6, '0fe27ddd5b9ea701e380063dc09b91234eba3551', approx(.29641, abs=.0001),
                     marks=[pytest.mark.private_access]),
    ])
    def test_amount_gray(self, benchmark, candidate_degrees, image_id, expected, brainio_home, resultcaching_home,
                         brainscore_home):
        benchmark = benchmark_pool[benchmark]

        class DummyCandidate(BrainModel):
            class StopException(Exception):
                pass

            def visual_degrees(self):
                return candidate_degrees

            def look_at(self, stimuli, number_of_trials=1):
                image = stimuli.get_stimulus(image_id)
                image = Image.open(image)
                image = np.array(image)
                amount_gray = 0
                for index in np.ndindex(image.shape[:2]):
                    color = image[index]
                    gray = [128, 128, 128]
                    if (color == gray).all():
                        amount_gray += 1
                assert amount_gray / image.size == expected
                raise self.StopException()

            def start_task(self, task: BrainModel.Task, fitting_stimuli):
                pass

            def start_recording(self, recording_target: BrainModel.RecordingTarget, time_bins=List[Tuple[int]]):
                pass

        candidate = DummyCandidate()
        try:
            benchmark(candidate)  # just call to get the stimuli
        except DummyCandidate.StopException:  # but stop early
            pass


class TestNumberOfTrials:
    @pytest.mark.private_access
    @pytest.mark.parametrize('benchmark_identifier', [
        # V1
        'movshon.FreemanZiemba2013.V1-pls',
        'dicarlo.Marques2020_Ringach2002-or_bandwidth',
        'dicarlo.Marques2020_Ringach2002-or_selective',
        'dicarlo.Marques2020_Ringach2002-circular_variance',
        'dicarlo.Marques2020_Ringach2002-orth_pref_ratio',
        'dicarlo.Marques2020_Ringach2002-cv_bandwidth_ratio',
        'dicarlo.Marques2020_DeValois1982-pref_or',
        'dicarlo.Marques2020_Ringach2002-opr_cv_diff',
        'dicarlo.Marques2020_Schiller1976-sf_bandwidth',
        'dicarlo.Marques2020_Schiller1976-sf_selective',
        'dicarlo.Marques2020_DeValois1982-peak_sf',
        'dicarlo.Marques2020_FreemanZiemba2013-texture_sparseness',
        'dicarlo.Marques2020_FreemanZiemba2013-texture_selectivity',
        'dicarlo.Marques2020_FreemanZiemba2013-texture_variance_ratio',
        'dicarlo.Marques2020_Ringach2002-modulation_ratio',
        'dicarlo.Marques2020_Cavanaugh2002-grating_summation_field',
        'dicarlo.Marques2020_Cavanaugh2002-surround_diameter',
        'dicarlo.Marques2020_Cavanaugh2002-surround_suppression_index',
        'dicarlo.Marques2020_FreemanZiemba2013-texture_modulation_index',
        'dicarlo.Marques2020_FreemanZiemba2013-abs_texture_modulation_index',
        'dicarlo.Marques2020_FreemanZiemba2013-max_noise',
        'dicarlo.Marques2020_FreemanZiemba2013-max_texture',
        'dicarlo.Marques2020_Ringach2002-max_dc',
        # V2
        'movshon.FreemanZiemba2013.V2-pls',
        # V4
        'dicarlo.MajajHong2015.V4-pls',
        'dicarlo.Sanghavi2020.V4-pls',
        'dicarlo.SanghaviJozwik2020.V4-pls',
        'dicarlo.SanghaviMurty2020.V4-pls',
        # IT
        'dicarlo.MajajHong2015.IT-pls',
        'dicarlo.Sanghavi2020.IT-pls',
        'dicarlo.SanghaviJozwik2020.IT-pls',
        'dicarlo.SanghaviMurty2020.IT-pls',
        'dicarlo.Kar2019-ost',
        # behavior
        'dicarlo.Rajalingham2018-i2n',  # Geirhos2021 are single-trial, i.e. not included here
    ])
    def test_repetitions(self, benchmark_identifier):
        """ Tests that benchmarks have repetitions in the stimulus_set """
        benchmark = benchmark_pool[benchmark_identifier]

        class AssertRepeatCandidate(BrainModel):
            class StopException(Exception):
                pass

            def identifier(self) -> str:
                return 'assert-repeat-candidate'

            def visual_degrees(self):
                return 8

            def look_at(self, stimuli, number_of_trials=1):
                assert number_of_trials > 1
                raise self.StopException()

            def start_task(self, task: BrainModel.Task, fitting_stimuli):
                pass

            def start_recording(self, recording_target: BrainModel.RecordingTarget, time_bins=List[Tuple[int]]):
                pass

        candidate = AssertRepeatCandidate()
        try:
            benchmark(candidate)  # just call to get the stimuli
        except AssertRepeatCandidate.StopException:  # but stop early
            pass


def lstrip_local(path):
    parts = path.split(os.sep)
    brainio_index = parts.index('.brainio')
    path = os.sep.join(parts[brainio_index:])
    return path<|MERGE_RESOLUTION|>--- conflicted
+++ resolved
@@ -297,16 +297,10 @@
     def run_test(self, benchmark, file, expected):
         benchmark = benchmark_pool[benchmark]
         precomputed_features = Path(__file__).parent / file
-<<<<<<< HEAD
-        precomputed_features = BehavioralAssembly.from_files(precomputed_features,
-                                                             stimulus_set_identifier=benchmark._assembly.stimulus_set.identifier,
-                                                             stimulus_set=benchmark._assembly.stimulus_set)
-=======
         precomputed_features = NeuroidAssembly.from_files(
             precomputed_features,
             stimulus_set_identifier=benchmark._assembly.stimulus_set.identifier,
             stimulus_set=None)
->>>>>>> c51b8aa2
         precomputed_features = precomputed_features.stack(presentation=['stimulus_path'])
         precomputed_paths = list(map(lambda f: Path(f).name, precomputed_features['stimulus_path'].values))
         # attach stimulus set meta
@@ -329,16 +323,10 @@
     def test_Kar2019ost_cornet_s(self):
         benchmark = benchmark_pool['dicarlo.Kar2019-ost']
         precomputed_features = Path(__file__).parent / 'cornet_s-kar2019.nc'
-<<<<<<< HEAD
-        precomputed_features = BehavioralAssembly.from_files(precomputed_features,
-                                                             stimulus_set_identifier=benchmark._assembly.stimulus_set.identifier,
-                                                             stimulus_set=benchmark._assembly.stimulus_set)
-=======
         precomputed_features = NeuroidAssembly.from_files(
             precomputed_features,
             stimulus_set_identifier=benchmark._assembly.stimulus_set.identifier,
             stimulus_set=benchmark._assembly.stimulus_set)
->>>>>>> c51b8aa2
         precomputed_features = PrecomputedFeatures(precomputed_features, visual_degrees=8)
         # score
         score = benchmark(precomputed_features).raw
@@ -348,16 +336,10 @@
         benchmark = benchmark_pool['dicarlo.Rajalingham2018public-i2n']
         # load features
         precomputed_features = Path(__file__).parent / 'CORnetZ-rajalingham2018public.nc'
-<<<<<<< HEAD
-        precomputed_features = BehavioralAssembly.from_files(precomputed_features,
-                                                             stimulus_set_identifier=benchmark._assembly.stimulus_set.identifier,
-                                                             stimulus_set=benchmark._assembly.stimulus_set)
-=======
         precomputed_features = BehavioralAssembly.from_files(
             precomputed_features,
             stimulus_set_identifier=benchmark._assembly.stimulus_set.identifier,
             stimulus_set=benchmark._assembly.stimulus_set)
->>>>>>> c51b8aa2
         precomputed_features = PrecomputedFeatures(precomputed_features,
                                                    visual_degrees=8,  # doesn't matter, features are already computed
                                                    )
@@ -415,14 +397,9 @@
         for current_stimulus in stimulus_identifiers:
             stimulus_set = get_stimulus_set(current_stimulus)
             path = Path(__file__).parent / files[current_stimulus]
-<<<<<<< HEAD
-            features = BehavioralAssembly.from_files(path, stimulus_set_identifier=stimulus_set.identifier,
-                                                     stimulus_set=stimulus_set)
-=======
             features = PropertyAssembly.from_files(path,
                                                    stimulus_set_identifier=stimulus_set.identifier,
                                                    stimulus_set=stimulus_set)
->>>>>>> c51b8aa2
             features = features.stack(presentation=['stimulus_path'])
             precomputed_features[current_stimulus] = features
             precomputed_paths = [Path(f).name for f in precomputed_features[current_stimulus]['stimulus_path'].values]
