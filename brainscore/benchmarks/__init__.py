"""
A :class:`~brainscore.benchmarks.Benchmark` runs an experiment on a :class:`~brainscore.model_interface.BrainModel`
and tests the resulting measurements against primate `data <https://github.com/brain-score/brainio_collection>`_.
This comparison is done by a :class:`~brainscore.metrics.Metric` which outputs a score of how well model and data match.
This score is normalized with data ceilings and the benchmark returns this ceiled score.
"""

import itertools
from abc import ABC

from brainscore.metrics import Score
from brainscore.model_interface import BrainModel
from brainscore.utils import LazyLoad
from result_caching import cache, store


class Benchmark(ABC):
    """
    Standard Benchmark interface defining the method interfaces.
    """

    def __call__(self, candidate: BrainModel):
        """
        Evaluate a candidate `BrainModel` and return a :class:`~brainscore.metrics.Score` denoting the brain-likeness of
        the model under this benchmark. Typically this involves reproducing the experiment on the model and then
        comparing model measurements (e.g. neural/behavioral) against recordings from biological subjects (e.g.
        primates) using a :class:`~brainscore.metrics.Metric`. The output of this method is a normalized score between 0
        and 1 where 0 means the model does not match the measurements at all and 1 means the model matches the
        measurements at ceiling level (e.g. if the model obtains a score of 0.8 and the data ceiling is also 0.8, the
        score output by this method should be 1).

        :param candidate: a candidate model implementing the `BrainModel` interface. Benchmarks are agnostic of the
                exact implementation and only interact with models through the methods defined in the interface.
        :return: a :class:`~brainscore.metrics.Score` of how brain-like the candidate model is under this benchmark. The
                score is normalized by this benchmark's ceiling such that 1 means the model matches the data to ceiling
                level.
        """
        raise NotImplementedError()

    @property
    def bibtex(self):
        """
        bibtex string to build the reference.
        Should include an `url` to build a proper link.
        """
        raise NotImplementedError()

    @property
    def identifier(self):
        """
        Unique identifier for this benchmark.
        Standard format is `<data identifier>-<metric identifier>`, e.g. `dicarlo.Rajalingham2018-i2n`.

        :return: a unique identifier for this benchmark
        """
        raise NotImplementedError()

    @property
    def version(self):
        """
        Optional, but strongly encouraged.

        :return: a version number that is increased every time the model scores for this benchmark change
                (but not for code changes that do not change scores).
        """
        raise NotImplementedError()

    @property
    def ceiling(self):
        """
        The ceiling of this benchmark. Scores need to be normalized by this value.
        Typically this represents the signal in the data and how well we expect the best possible model to score.

        :return: a Score object, denoting the ceiling of this benchmark.
                Typically has two values indexed by an `aggregation` coordinate:
                `center` for the averaged ceiling value, and `error` for the uncertainty.
        """
        raise NotImplementedError()


class BenchmarkBase(Benchmark):
    """
    Helper class for implementing standard functions of the `Benchmark` interface.
    """

    def __init__(self, identifier, ceiling_func, version, parent=None, bibtex=None):
        self._identifier = identifier
        self._ceiling_func = ceiling_func
        self._version = version
        self.parent = parent
        self._bibtex = bibtex

    @property
    def bibtex(self):
        return self._bibtex

    @property
    def identifier(self):
        return self._identifier

    @property
    def version(self):
        return self._version

    @property
    def ceiling(self):
        return self._ceiling(identifier=self.identifier)

    @store()
    def _ceiling(self, identifier):
        return self._ceiling_func()


def ceil_score(score, ceiling):
    ceiled_center = score.sel(aggregation='center').values / ceiling.sel(aggregation='center').values
    ceiled_score = type(score)([ceiled_center, score.sel(aggregation='error').values],
                               coords=score.coords, dims=score.dims)
    ceiled_score.attrs[Score.RAW_VALUES_KEY] = score
    ceiled_score.attrs['ceiling'] = ceiling
    return ceiled_score


# define functions creating the benchmark pools, with local imports to avoid circular imports

def _evaluation_benchmark_pool():
    """"
    Standard benchmarks that are evaluated for the website.
    """
    pool = {}
    # neural benchmarks
    from .majajhong2015 import DicarloMajajHong2015V4PLS, DicarloMajajHong2015ITPLS
    pool['dicarlo.MajajHong2015.V4-pls'] = LazyLoad(DicarloMajajHong2015V4PLS)
    pool['dicarlo.MajajHong2015.IT-pls'] = LazyLoad(DicarloMajajHong2015ITPLS)
    from .freemanziemba2013 import MovshonFreemanZiemba2013V1PLS, MovshonFreemanZiemba2013V2PLS
    pool['movshon.FreemanZiemba2013.V1-pls'] = LazyLoad(MovshonFreemanZiemba2013V1PLS)
    pool['movshon.FreemanZiemba2013.V2-pls'] = LazyLoad(MovshonFreemanZiemba2013V2PLS)
    from .kar2019 import DicarloKar2019OST
    pool['dicarlo.Kar2019-ost'] = LazyLoad(DicarloKar2019OST)

    # behavioral benchmarks
    from .rajalingham2018 import DicarloRajalingham2018I2n
    pool['dicarlo.Rajalingham2018-i2n'] = LazyLoad(DicarloRajalingham2018I2n)

    return pool


def _engineering_benchmark_pool():
    """
    Additional engineering (ML) benchmarks. These benchmarks are public, but are also be evaluated for the website.
    """
    pool = {}

    from .imagenet import Imagenet2012
    pool['fei-fei.Deng2009-top1'] = LazyLoad(Imagenet2012)

    from .imagenet_c import Imagenet_C_Noise, Imagenet_C_Blur, Imagenet_C_Weather, Imagenet_C_Digital
    pool['dietterich.Hendrycks2019-noise-top1'] = LazyLoad(Imagenet_C_Noise)
    pool['dietterich.Hendrycks2019-blur-top1'] = LazyLoad(Imagenet_C_Blur)
    pool['dietterich.Hendrycks2019-weather-top1'] = LazyLoad(Imagenet_C_Weather)
    pool['dietterich.Hendrycks2019-digital-top1'] = LazyLoad(Imagenet_C_Digital)

    return pool


def _experimental_benchmark_pool():
    """
    Benchmarks that can be used, but are not evaluated for the website.
    """
    pool = {}
    # neural benchmarks
    from .majajhong2015 import DicarloMajajHong2015V4Mask, DicarloMajajHong2015ITMask, \
        DicarloMajajHong2015V4RDM, DicarloMajajHong2015ITRDM
    pool['dicarlo.MajajHong2015.V4-mask'] = LazyLoad(DicarloMajajHong2015V4Mask)
    pool['dicarlo.MajajHong2015.IT-mask'] = LazyLoad(DicarloMajajHong2015ITMask)
    pool['dicarlo.MajajHong2015.V4-rdm'] = LazyLoad(DicarloMajajHong2015V4RDM)
    pool['dicarlo.MajajHong2015.IT-rdm'] = LazyLoad(DicarloMajajHong2015ITRDM)
    from .freemanziemba2013 import MovshonFreemanZiemba2013V1RDM, MovshonFreemanZiemba2013V2RDM, \
        MovshonFreemanZiemba2013V1Single
    pool['movshon.FreemanZiemba2013.V1-rdm'] = LazyLoad(MovshonFreemanZiemba2013V1RDM)
    pool['movshon.FreemanZiemba2013.V2-rdm'] = LazyLoad(MovshonFreemanZiemba2013V2RDM)
    pool['movshon.FreemanZiemba2013.V1-single'] = LazyLoad(MovshonFreemanZiemba2013V1Single)
    from .cadena2017 import ToliasCadena2017PLS, ToliasCadena2017Mask
    pool['tolias.Cadena2017-pls'] = LazyLoad(ToliasCadena2017PLS)
    pool['tolias.Cadena2017-mask'] = LazyLoad(ToliasCadena2017Mask)
<<<<<<< HEAD
    from .perturbation_prototypes import Rajalingham2019
    pool['dicarlo.Rajalingham2019-diff'] = LazyLoad(Rajalingham2019)
=======
    from .sanghavi2020 import DicarloSanghavi2020V4PLS, DicarloSanghavi2020ITPLS
    pool['dicarlo.Sanghavi2020.V4-pls'] = LazyLoad(DicarloSanghavi2020V4PLS)
    pool['dicarlo.Sanghavi2020.IT-pls'] = LazyLoad(DicarloSanghavi2020ITPLS)
    from .sanghavijozwik2020 import DicarloSanghaviJozwik2020V4PLS, DicarloSanghaviJozwik2020ITPLS
    pool['dicarlo.SanghaviJozwik2020.V4-pls'] = LazyLoad(DicarloSanghaviJozwik2020V4PLS)
    pool['dicarlo.SanghaviJozwik2020.IT-pls'] = LazyLoad(DicarloSanghaviJozwik2020ITPLS)
    from .sanghavimurty2020 import DicarloSanghaviMurty2020V4PLS, DicarloSanghaviMurty2020ITPLS
    pool['dicarlo.SanghaviMurty2020.V4-pls'] = LazyLoad(DicarloSanghaviMurty2020V4PLS)
    pool['dicarlo.SanghaviMurty2020.IT-pls'] = LazyLoad(DicarloSanghaviMurty2020ITPLS)
    from .rajalingham2020 import DicarloRajalingham2020ITPLS
    pool['dicarlo.Rajalingham2020.IT-pls'] = LazyLoad(DicarloRajalingham2020ITPLS)
>>>>>>> ab6a793f

    return pool


def _public_benchmark_pool():
    """
    Benchmarks that are publicly usable, but are not used for the website.
    """
    pool = {}
    # neural benchmarks
    from .public_benchmarks import FreemanZiembaV1PublicBenchmark, FreemanZiembaV2PublicBenchmark, \
        MajajHongV4PublicBenchmark, MajajHongITPublicBenchmark
    pool['movshon.FreemanZiemba2013public.V1-pls'] = LazyLoad(FreemanZiembaV1PublicBenchmark)
    pool['movshon.FreemanZiemba2013public.V2-pls'] = LazyLoad(FreemanZiembaV2PublicBenchmark)
    pool['dicarlo.MajajHong2015public.V4-pls'] = LazyLoad(MajajHongV4PublicBenchmark)
    pool['dicarlo.MajajHong2015public.IT-pls'] = LazyLoad(MajajHongITPublicBenchmark)

    # behavioral benchmarks
    from .public_benchmarks import RajalinghamMatchtosamplePublicBenchmark
    pool['dicarlo.Rajalingham2018public-i2n'] = LazyLoad(RajalinghamMatchtosamplePublicBenchmark)

    return pool


evaluation_benchmark_pool = _evaluation_benchmark_pool()
engineering_benchmark_pool = _engineering_benchmark_pool()
experimental_benchmark_pool = _experimental_benchmark_pool()
public_benchmark_pool = _public_benchmark_pool()


# make sure no identifiers overlap
def check_all_disjoint(*pools):
    union = list(itertools.chain([pool.keys() for pool in pools]))
    duplicates = set([identifier for identifier in union if union.count(identifier) > 1])
    if duplicates:
        raise ValueError(f"Duplicate identifiers in pools: {duplicates}")


check_all_disjoint(evaluation_benchmark_pool, engineering_benchmark_pool,
                   experimental_benchmark_pool, public_benchmark_pool)

# engineering benchmarks are part of both the public as well as the private evaluation pools
public_benchmark_pool = {**public_benchmark_pool, **engineering_benchmark_pool}
evaluation_benchmark_pool = {**evaluation_benchmark_pool, **engineering_benchmark_pool}
# provide unifying pool
benchmark_pool = {**public_benchmark_pool, **engineering_benchmark_pool,
                  **experimental_benchmark_pool, **evaluation_benchmark_pool}


@cache()
def load(name):
    if name not in benchmark_pool:
        raise ValueError(f"Unknown benchmark '{name}' - must choose from {list(benchmark_pool.keys())}")
    return benchmark_pool[name]<|MERGE_RESOLUTION|>--- conflicted
+++ resolved
@@ -182,10 +182,6 @@
     from .cadena2017 import ToliasCadena2017PLS, ToliasCadena2017Mask
     pool['tolias.Cadena2017-pls'] = LazyLoad(ToliasCadena2017PLS)
     pool['tolias.Cadena2017-mask'] = LazyLoad(ToliasCadena2017Mask)
-<<<<<<< HEAD
-    from .perturbation_prototypes import Rajalingham2019
-    pool['dicarlo.Rajalingham2019-diff'] = LazyLoad(Rajalingham2019)
-=======
     from .sanghavi2020 import DicarloSanghavi2020V4PLS, DicarloSanghavi2020ITPLS
     pool['dicarlo.Sanghavi2020.V4-pls'] = LazyLoad(DicarloSanghavi2020V4PLS)
     pool['dicarlo.Sanghavi2020.IT-pls'] = LazyLoad(DicarloSanghavi2020ITPLS)
@@ -197,7 +193,8 @@
     pool['dicarlo.SanghaviMurty2020.IT-pls'] = LazyLoad(DicarloSanghaviMurty2020ITPLS)
     from .rajalingham2020 import DicarloRajalingham2020ITPLS
     pool['dicarlo.Rajalingham2020.IT-pls'] = LazyLoad(DicarloRajalingham2020ITPLS)
->>>>>>> ab6a793f
+    from .perturbation_prototypes import Rajalingham2019
+    pool['dicarlo.Rajalingham2019-diff'] = LazyLoad(Rajalingham2019)
 
     return pool
 
