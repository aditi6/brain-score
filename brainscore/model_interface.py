--- conflicted
+++ resolved
@@ -15,29 +15,6 @@
     without needing to know about the details of the model implementation.
     """
 
-<<<<<<< HEAD
-    RecordingTarget = Enum('RecordingTarget', " ".join(['V1', 'V2', 'V4', 'IT']))
-    """
-    location to record from
-    """
-
-    Hemisphere = Enum('Hemisphere', " ".join(['left', 'right']))
-    """
-    the hemisphere to record in
-    """
-
-    RecordingType = Enum('RecordingTarget', " ".join(['exact', 'fMRI', 'UtahArray']))
-    """
-    technique to record with
-    """
-
-    Task = Enum('Task', " ".join(['passive', 'probabilities', 'label']))
-    """
-    task to perform
-    """
-
-=======
->>>>>>> c0949341
     @property
     def identifier(self) -> str:
         """
@@ -157,13 +134,6 @@
         """
         raise NotImplementedError()
 
-<<<<<<< HEAD
-    def start_recording(self,
-                        recording_target: RecordingTarget,
-                        time_bins: List[Tuple[int, int]],
-                        hemisphere: Hemisphere,
-                        recording_type: RecordingType):
-=======
     class RecordingTarget:
         """ location to record from """
         V1 = 'V1'
@@ -171,8 +141,21 @@
         V4 = 'V4'
         IT = 'IT'
 
-    def start_recording(self, recording_target: RecordingTarget, time_bins=List[Tuple[int]]):
->>>>>>> c0949341
+    Hemisphere = Enum('Hemisphere', " ".join(['left', 'right']))
+    """
+    the hemisphere to record in
+    """
+
+    RecordingType = Enum('RecordingTarget', " ".join(['exact', 'fMRI', 'UtahArray']))
+    """
+    technique to record with
+    """
+
+    def start_recording(self,
+                        recording_target: RecordingTarget,
+                        time_bins: List[Tuple[int, int]],
+                        hemisphere: Hemisphere,
+                        recording_type: RecordingType):
         """
         Instructs the model to begin recording in a specified
         :data:`~brainscore.model_interface.BrainModel.RecordingTarget` and return the specified `time_bins`.
